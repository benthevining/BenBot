--- conflicted
+++ resolved
@@ -22,11 +22,8 @@
 #include <atomic>
 #include <libbenbot/search/Search.hpp>
 #include <libchess/game/Position.hpp>
-<<<<<<< HEAD
 #include <libchess/uci/CommandParsing.hpp>
-=======
 #include <libchess/util/Threading.hpp>
->>>>>>> 3630d648
 #include <thread>
 #include <utility>
 
@@ -87,12 +84,10 @@
     /// @{
     void start(chess::uci::GoCommandOptions&& options)
     {
-<<<<<<< HEAD
         context.pondering.store(options.ponderMode);
-=======
+      
         context.wait(); // shouldn't have been searching, but better safe than sorry
 
->>>>>>> 3630d648
         context.options.update_from(std::move(options));
 
         startSearch.store(true);
