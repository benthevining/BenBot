/*
 * ======================================================================================
 *
 * ░▒▓███████▓▒░░▒▓████████▓▒░▒▓███████▓▒░       ░▒▓███████▓▒░ ░▒▓██████▓▒░▒▓████████▓▒░
 * ░▒▓█▓▒░░▒▓█▓▒░▒▓█▓▒░      ░▒▓█▓▒░░▒▓█▓▒░      ░▒▓█▓▒░░▒▓█▓▒░▒▓█▓▒░░▒▓█▓▒░ ░▒▓█▓▒░
 * ░▒▓█▓▒░░▒▓█▓▒░▒▓█▓▒░      ░▒▓█▓▒░░▒▓█▓▒░      ░▒▓█▓▒░░▒▓█▓▒░▒▓█▓▒░░▒▓█▓▒░ ░▒▓█▓▒░
 * ░▒▓███████▓▒░░▒▓██████▓▒░ ░▒▓█▓▒░░▒▓█▓▒░      ░▒▓███████▓▒░░▒▓█▓▒░░▒▓█▓▒░ ░▒▓█▓▒░
 * ░▒▓█▓▒░░▒▓█▓▒░▒▓█▓▒░      ░▒▓█▓▒░░▒▓█▓▒░      ░▒▓█▓▒░░▒▓█▓▒░▒▓█▓▒░░▒▓█▓▒░ ░▒▓█▓▒░
 * ░▒▓█▓▒░░▒▓█▓▒░▒▓█▓▒░      ░▒▓█▓▒░░▒▓█▓▒░      ░▒▓█▓▒░░▒▓█▓▒░▒▓█▓▒░░▒▓█▓▒░ ░▒▓█▓▒░
 * ░▒▓███████▓▒░░▒▓████████▓▒░▒▓█▓▒░░▒▓█▓▒░      ░▒▓███████▓▒░ ░▒▓██████▓▒░  ░▒▓█▓▒░
 *
 * ======================================================================================
 */

#include "MoveOrdering.hpp"
#include "TimeManagement.hpp"
#include <algorithm>
#include <atomic>
#include <cassert>
#include <cmath>   // IWYU pragma: keep - for std::abs()
#include <cstddef> // IWYU pragma: keep - for size_t
#include <iterator>
#include <libbenbot/data-structures/TranspositionTable.hpp>
#include <libbenbot/eval/Evaluation.hpp>
#include <libbenbot/eval/Score.hpp>
#include <libbenbot/search/Search.hpp>
#include <libchess/game/Position.hpp>
#include <libchess/moves/MoveGen.hpp>
#include <libchess/uci/CommandParsing.hpp>
#include <libchess/util/Threading.hpp>
#include <optional>
#include <utility>
#include <vector>

namespace ben_bot::search {

using std::size_t;

namespace {

    using eval::Score;
    using EvalType = TranspositionTable::Record::EvalType;

    struct Bounds final {
        Score alpha { -eval::MAX };
        Score beta { eval::MAX };

        [[nodiscard]] constexpr Bounds invert() const noexcept
        {
            return {
                .alpha = -beta,
                .beta  = -alpha
            };
        }

        // if an MDP cutoff is available, returns the cutoff value
        // if this returns nullopt, the search should continue
        [[nodiscard]] constexpr std::optional<Score> mate_distance_pruning(const size_t plyFromRoot) noexcept
        {
            const auto mateScore = Score::mate(plyFromRoot);

            if (alpha.is_winning_mate()) {
                if (mateScore < beta) {
                    beta = mateScore;

                    if (alpha >= mateScore)
                        return mateScore;
                }

                return std::nullopt;
            }

            if (alpha.is_losing_mate()) {
                if (mateScore > alpha) {
                    alpha = mateScore;

                    if (beta <= mateScore)
                        return mateScore;
                }
            }

            return std::nullopt;
        }
    };

    struct Stats final {
        size_t nodesSearched { 0uz };
        size_t transTableHits { 0uz };

        size_t betaCutoffs { 0uz };
        size_t mdpCutoffs { 0uz }; // cutoffs due to mate distance pruning
    };

    // searches only captures, with no depth limit, to try to
    // improve the stability of the static evaluation function
    [[nodiscard]] Score quiescence(
        Bounds          bounds,
        const Position& currentPosition,
        const size_t    plyFromRoot, // increases each iteration (recursion)
        Interrupter&    interrupter,
        Stats&          stats)
    {
        if (interrupter.should_abort() or currentPosition.is_draw())
            return {};

        if (const auto cutoff = bounds.mate_distance_pruning(plyFromRoot)) {
            ++stats.mdpCutoffs;
            return cutoff.value();
        }

        if (currentPosition.is_checkmate())
            return Score::mate(plyFromRoot);

        auto evaluation = eval::evaluate(currentPosition);

        // see if we can get a cutoff (we may not need to generate moves for this position)
        if (evaluation >= bounds.beta) {
            ++stats.betaCutoffs;
            return bounds.beta;
        }

        bounds.alpha = std::max(bounds.alpha, evaluation);

        auto moves = chess::moves::generate<true>(currentPosition); // captures only

        detail::order_moves_for_q_search(currentPosition, moves);

        for (const auto& move : moves) {
            assert(currentPosition.is_capture(move));

            evaluation = -quiescence(
                bounds.invert(),
                after_move(currentPosition, move),
                plyFromRoot + 1uz, interrupter, stats);

            if (interrupter.was_aborted())
                return {};

            ++stats.nodesSearched;

            if (evaluation >= bounds.beta) {
                ++stats.betaCutoffs;
                return bounds.beta;
            }

            bounds.alpha = std::max(bounds.alpha, evaluation);
        }

        return bounds.alpha;
    }

    // standard alpha/beta search algorithm
    // this is called in the body of the higher-level iterative deepening loop
    [[nodiscard]] Score alpha_beta(
        Bounds              bounds,
        const Position&     currentPosition,
        const size_t        depth,       // this is the depth left to be searched - decreases each iteration, and when this reaches 0, we call the quiescence search
        const size_t        plyFromRoot, // increases each iteration
        TranspositionTable& transTable,
        Interrupter&        interrupter,
        Stats&              stats)
    {
        if (interrupter.should_abort())
            return {};

        // it's important that we do this check before probing the transposition table,
        // because the table only contains static evaluations and doesn't consider game
        // history, so its stored evaluations can't detect threefold repetition draws
        if (currentPosition.is_threefold_repetition())
            return {};

        if (const auto cutoff = bounds.mate_distance_pruning(plyFromRoot)) {
            ++stats.mdpCutoffs;
            return cutoff.value();
        }

        // check if this position has been searched before to at
        // least this depth and within these bounds for non-PV nodes
        if (const auto value = transTable.probe_eval(currentPosition, depth, bounds.alpha, bounds.beta)) {
            ++stats.transTableHits;
            return Score::from_tt(*value, plyFromRoot);
        }

        if (currentPosition.is_draw()) {
            transTable.store(
                currentPosition, { .searchedDepth = depth,
                                     .eval        = eval::DRAW,
                                     .evalType    = EvalType::Exact });

            return {};
        }

        auto moves = chess::moves::generate(currentPosition);

        if (moves.empty() && currentPosition.is_check()) {
            transTable.store(
                currentPosition, { .searchedDepth = depth,
                                     .eval        = -eval::MATE,
                                     .evalType    = EvalType::Exact });

            return Score::mate(plyFromRoot);
        }

        detail::order_moves_for_search(currentPosition, moves, transTable);

        auto evalType { EvalType::Alpha };

        std::optional<Move> bestMove;

        for (const auto& move : moves) {
            const auto newPosition = after_move(currentPosition, move);

            const auto eval = depth > 0uz
                                ? -alpha_beta(bounds.invert(), newPosition, depth - 1uz, plyFromRoot + 1uz, transTable, interrupter, stats)
                                : -quiescence(bounds.invert(), newPosition, plyFromRoot + 1uz, interrupter, stats);

            if (interrupter.should_abort())
                return {};

            ++stats.nodesSearched;

            if (eval >= bounds.beta) {
                transTable.store(
                    currentPosition, { .searchedDepth = depth,
                                         .eval        = bounds.beta.to_tt(),
                                         .evalType    = EvalType::Beta,
                                         .bestMove    = bestMove });

                ++stats.betaCutoffs;

                return bounds.beta;
            }

            if (eval > bounds.alpha) {
                bestMove     = move;
                evalType     = EvalType::Exact;
                bounds.alpha = eval;
            }
        }

        transTable.store(
            currentPosition, { .searchedDepth = depth,
                                 .eval        = bounds.alpha.to_tt(),
                                 .evalType    = evalType,
                                 .bestMove    = bestMove });

        return bounds.alpha;
    }

    struct ActiveFlagSetter final {
        explicit ActiveFlagSetter(std::atomic_bool& flag)
            : value { flag }
        {
            value.store(true);
        }

        ~ActiveFlagSetter() { value.store(false); }

        ActiveFlagSetter(const ActiveFlagSetter&)            = delete;
        ActiveFlagSetter& operator=(const ActiveFlagSetter&) = delete;
        ActiveFlagSetter(ActiveFlagSetter&&)                 = delete;
        ActiveFlagSetter& operator=(ActiveFlagSetter&&)      = delete;

    private:
        std::atomic_bool& value; // NOLINT(cppcoreguidelines-avoid-const-or-ref-data-members)
    };

} // namespace

void Context::search()
{
    assert(options.depth > 0uz);
    assert(not activeFlag.load());

    // sets activeFlag to true while inside this function, resets it to false once function exits
    const ActiveFlagSetter activeFlagRAII { activeFlag };

    Interrupter interrupter { exitFlag, pondering, options.searchTime };

    if (const auto bookMove = openingBook.get_move(options.position)) {
        callbacks.opening_book_hit(*bookMove);

        const auto eval = eval::evaluate(after_move(options.position, *bookMove));

        callbacks.search_complete({ .duration = interrupter.get_search_duration(),
            .depth                            = 1uz,
            .score                            = eval,
            .bestMove                         = *bookMove });

        return;
    }

    // if the movesToSearch was empty, then we search all legal moves
    if (options.movesToSearch.empty()) {
        chess::moves::generate(options.position, std::back_inserter(options.movesToSearch));

        assert(! options.movesToSearch.empty());
    }

    const bool infinite = not options.is_bounded();

    Stats stats;

    std::optional<Move> bestMove;

    Score bestScore;

    // iterative deepening
    auto depth = 1uz;

    while (depth <= options.depth) {
        if (interrupter.should_abort())
            break;

        const Timer timer;

        // we can generate the legal moves only once, but we should reorder them each iteration
        // because the move ordering will change based on the evaluations done during the last iteration
        detail::order_moves_for_search(options.position, options.movesToSearch, transTable);

        Bounds bounds {};

        std::optional<Move> bestMoveThisDepth;

        for (const auto& move : options.movesToSearch) {
            const auto score = -alpha_beta(
                bounds.invert(),
                after_move(options.position, move),
                depth, 1uz, transTable, interrupter, stats);

            if (interrupter.was_aborted())
                break;

            if (score > bounds.alpha) {
                bestMoveThisDepth = move;
                bounds.alpha      = score;
            }
        }

        if (interrupter.was_aborted())
            break;

        assert(bestMoveThisDepth.has_value());

        bestMove  = bestMoveThisDepth;
        bestScore = bounds.alpha;

        interrupter.iteration_completed();

        callbacks.iteration_complete({ .duration = interrupter.get_search_duration(),
            .depth                               = depth,
            .score                               = bestScore,
            .bestMove                            = bestMove.value(),
            .nodesSearched                       = stats.nodesSearched,
            .transpositionTableHits              = stats.transTableHits,
            .betaCutoffs                         = stats.betaCutoffs,
            .mdpCutoffs                          = stats.mdpCutoffs });

<<<<<<< HEAD
        if (! (infinite || pondering.load())) {
=======
        if (not infinite) {
>>>>>>> 3630d648
            // only 1 legal move, don't do a deeper iteration
            if (options.movesToSearch.size() == 1uz) {
                [[unlikely]];
                break;
            }

            // if we've hit our node limit, don't do a deeper iteration
            if (options.maxNodes.has_value()
                && stats.nodesSearched >= *options.maxNodes) {
                break;
            }

            // if the iteration we just completed took as much or more time than we
            // have remaining for the search, then don't start a deeper iteration
            // because it would probably get interrupted
            if (const auto remaining = interrupter.get_remaining_time()) {
                if (timer.get_duration() >= *remaining)
                    break;
            }
        }

        ++depth;
    } // iterative deepening loop end

    // we want to report the last completed depth
    --depth;

    assert(bestMove.has_value());

    callbacks.search_complete({ .duration = interrupter.get_search_duration(),
        .depth                            = depth,
        .score                            = bestScore,
        .bestMove                         = bestMove.value(),
        .nodesSearched                    = stats.nodesSearched,
        .transpositionTableHits           = stats.transTableHits,
        .betaCutoffs                      = stats.betaCutoffs,
        .mdpCutoffs                       = stats.mdpCutoffs });
}

void Context::wait() const
{
    chess::util::progressive_backoff([this] {
        return not activeFlag.load();
    });
}

void Options::update_from(chess::uci::GoCommandOptions&& goOptions)
{
    // always clear this, because if movesToSearch isn't specified, we
    // want the search algorithm to generate all legal moves instead
    movesToSearch.clear();

    if (not goOptions.moves.empty())
        movesToSearch = std::move(goOptions.moves);

    if (goOptions.depth.has_value())
        depth = *goOptions.depth;

    if (goOptions.nodes.has_value())
        maxNodes = goOptions.nodes;

    // search time
    if (goOptions.searchTime.has_value()) {
        searchTime = goOptions.searchTime;
    } else if (goOptions.infinite) {
        searchTime = std::nullopt;
    } else {
        const bool isWhite = position.is_white_to_move();

        const auto& timeLeft = isWhite ? goOptions.whiteTimeLeft : goOptions.blackTimeLeft;

        // need to know at least our time remaining in order to calculate search time limit
        if (timeLeft.has_value()) {
            searchTime = determine_search_time(
                *timeLeft,
                isWhite ? goOptions.whiteInc : goOptions.blackInc,
                goOptions.movesToGo);
        } else {
            assert(false); // TODO: ??
        }
    }
}

} // namespace ben_bot::search<|MERGE_RESOLUTION|>--- conflicted
+++ resolved
@@ -356,11 +356,7 @@
             .betaCutoffs                         = stats.betaCutoffs,
             .mdpCutoffs                          = stats.mdpCutoffs });
 
-<<<<<<< HEAD
-        if (! (infinite || pondering.load())) {
-=======
-        if (not infinite) {
->>>>>>> 3630d648
+        if (not (infinite or pondering.load())) {
             // only 1 legal move, don't do a deeper iteration
             if (options.movesToSearch.size() == 1uz) {
                 [[unlikely]];
