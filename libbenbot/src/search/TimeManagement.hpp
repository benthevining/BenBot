/*
 * ======================================================================================
 *
 * ░▒▓███████▓▒░░▒▓████████▓▒░▒▓███████▓▒░       ░▒▓███████▓▒░ ░▒▓██████▓▒░▒▓████████▓▒░
 * ░▒▓█▓▒░░▒▓█▓▒░▒▓█▓▒░      ░▒▓█▓▒░░▒▓█▓▒░      ░▒▓█▓▒░░▒▓█▓▒░▒▓█▓▒░░▒▓█▓▒░ ░▒▓█▓▒░
 * ░▒▓█▓▒░░▒▓█▓▒░▒▓█▓▒░      ░▒▓█▓▒░░▒▓█▓▒░      ░▒▓█▓▒░░▒▓█▓▒░▒▓█▓▒░░▒▓█▓▒░ ░▒▓█▓▒░
 * ░▒▓███████▓▒░░▒▓██████▓▒░ ░▒▓█▓▒░░▒▓█▓▒░      ░▒▓███████▓▒░░▒▓█▓▒░░▒▓█▓▒░ ░▒▓█▓▒░
 * ░▒▓█▓▒░░▒▓█▓▒░▒▓█▓▒░      ░▒▓█▓▒░░▒▓█▓▒░      ░▒▓█▓▒░░▒▓█▓▒░▒▓█▓▒░░▒▓█▓▒░ ░▒▓█▓▒░
 * ░▒▓█▓▒░░▒▓█▓▒░▒▓█▓▒░      ░▒▓█▓▒░░▒▓█▓▒░      ░▒▓█▓▒░░▒▓█▓▒░▒▓█▓▒░░▒▓█▓▒░ ░▒▓█▓▒░
 * ░▒▓███████▓▒░░▒▓████████▓▒░▒▓█▓▒░░▒▓█▓▒░      ░▒▓███████▓▒░ ░▒▓██████▓▒░  ░▒▓█▓▒░
 *
 * ======================================================================================
 */

#pragma once

#include <atomic>
#include <cassert>
#include <chrono>
#include <cstddef> // IWYU pragma: keep - for size_t
#include <optional>
#include <type_traits>

namespace ben_bot::search {

using Milliseconds = std::chrono::milliseconds;

using std::size_t;

// simple RAII timer that measures the amount of time it's been alive
struct Timer final {
    [[nodiscard]] Milliseconds get_duration() const
    {
        return std::chrono::duration_cast<Milliseconds>(Clock::now() - startTime);
    }

private:
    // on some systems, high_resolution_clock can be unsteady,
    // in which case it's better to fall back to steady_clock
    using Clock = std::conditional_t<
        std::chrono::high_resolution_clock::is_steady,
        std::chrono::high_resolution_clock,
        std::chrono::steady_clock>;

    std::chrono::time_point<Clock> startTime { Clock::now() };
};

// this object is responsible for interrupting an ongoing search
// monitors the search's duration, and also watches the exit flag
struct Interrupter final {
    Interrupter(
        std::atomic_bool&                 exitFlagToUse,
        const std::atomic_bool&           ponderFlagToUse,
        const std::optional<Milliseconds> maxSearchTime)
        : exitFlag { exitFlagToUse }
        , ponderFlag { ponderFlagToUse }
        , searchTime { maxSearchTime }
    {
        // make sure exit flag is false when search starts
        exitFlagToUse.store(false);
    }

    [[nodiscard]] Milliseconds get_search_duration() const { return timer.get_duration(); }

    // returns time remaining until abort time, or nullopt if there's no time bound
    [[nodiscard]] auto get_remaining_time() const -> std::optional<Milliseconds>
    {
        return searchTime.and_then([this](const Milliseconds timeLimit) {
            return std::optional { timeLimit - get_search_duration() };
        });
    }

    // "active" check: queries clock time to check search duration, checks atomic stop flag
    // updates cached internal abort state
    [[nodiscard]] bool should_abort()
    {
        aborted = aborted or should_trigger_abort();

        return aborted;
    }

    // "passive" check: only returns cached internal abort state
    [[nodiscard]] bool was_aborted() const noexcept { return aborted; }

    void iteration_completed() noexcept { anyIterationCompleted = true; }

private:
    [[nodiscard]] bool should_trigger_abort() const
    {
        // we don't allow aborting until at least the depth 1 search has been completed
        if (not anyIterationCompleted)
            return false;

        if (exitFlag.load())
            return true;

<<<<<<< HEAD
        // don't exit the search when in ponder mode
        if (ponderFlag.load())
            return false;

        if (! searchTime.has_value())
=======
        if (not searchTime.has_value())
>>>>>>> 3630d648
            return false;

        return get_search_duration() >= *searchTime;
    }

    const std::atomic_bool& exitFlag;   // NOLINT(cppcoreguidelines-avoid-const-or-ref-data-members)
    const std::atomic_bool& ponderFlag; // NOLINT(cppcoreguidelines-avoid-const-or-ref-data-members)

    Timer timer;

    std::optional<Milliseconds> searchTime;

    // because checking the clock's current time is probably a system call,
    // it's desirable to try and cache the aborted state to avoid recalculating
    // it when possible
    bool aborted { false };

    bool anyIterationCompleted { false };
};

// decides the amount of time to limit the search to, based on the parameters
[[nodiscard, gnu::const]] constexpr Milliseconds determine_search_time(
    const Milliseconds                timeRemaining,
    const std::optional<Milliseconds> increment,
    const std::optional<size_t>       movesToNextTimeControl)
{
    const auto inc = increment.value_or(Milliseconds { 0 });

    const auto movesToGo = movesToNextTimeControl.value_or(40uz);

    assert(movesToGo > 0uz);

    return Milliseconds {
        (timeRemaining.count() / movesToGo)
        + (inc.count() / (movesToGo / 10uz))
    };
}

} // namespace ben_bot::search<|MERGE_RESOLUTION|>--- conflicted
+++ resolved
@@ -94,15 +94,11 @@
         if (exitFlag.load())
             return true;
 
-<<<<<<< HEAD
         // don't exit the search when in ponder mode
         if (ponderFlag.load())
             return false;
 
-        if (! searchTime.has_value())
-=======
         if (not searchTime.has_value())
->>>>>>> 3630d648
             return false;
 
         return get_search_duration() >= *searchTime;
