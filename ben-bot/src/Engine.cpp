/*
 * ======================================================================================
 *
 * ░▒▓███████▓▒░░▒▓████████▓▒░▒▓███████▓▒░       ░▒▓███████▓▒░ ░▒▓██████▓▒░▒▓████████▓▒░
 * ░▒▓█▓▒░░▒▓█▓▒░▒▓█▓▒░      ░▒▓█▓▒░░▒▓█▓▒░      ░▒▓█▓▒░░▒▓█▓▒░▒▓█▓▒░░▒▓█▓▒░ ░▒▓█▓▒░
 * ░▒▓█▓▒░░▒▓█▓▒░▒▓█▓▒░      ░▒▓█▓▒░░▒▓█▓▒░      ░▒▓█▓▒░░▒▓█▓▒░▒▓█▓▒░░▒▓█▓▒░ ░▒▓█▓▒░
 * ░▒▓███████▓▒░░▒▓██████▓▒░ ░▒▓█▓▒░░▒▓█▓▒░      ░▒▓███████▓▒░░▒▓█▓▒░░▒▓█▓▒░ ░▒▓█▓▒░
 * ░▒▓█▓▒░░▒▓█▓▒░▒▓█▓▒░      ░▒▓█▓▒░░▒▓█▓▒░      ░▒▓█▓▒░░▒▓█▓▒░▒▓█▓▒░░▒▓█▓▒░ ░▒▓█▓▒░
 * ░▒▓█▓▒░░▒▓█▓▒░▒▓█▓▒░      ░▒▓█▓▒░░▒▓█▓▒░      ░▒▓█▓▒░░▒▓█▓▒░▒▓█▓▒░░▒▓█▓▒░ ░▒▓█▓▒░
 * ░▒▓███████▓▒░░▒▓████████▓▒░▒▓█▓▒░░▒▓█▓▒░      ░▒▓███████▓▒░ ░▒▓██████▓▒░  ░▒▓█▓▒░
 *
 * ======================================================================================
 */

#include "Engine.hpp"
#include "Data.hpp"
#include <exception>
#include <iostream>
#include <libchess/moves/Perft.hpp>
#include <libchess/notation/UCI.hpp>
#include <libchess/util/Files.hpp>
#include <libchess/util/Strings.hpp>
#include <print>
#include <utility>

namespace ben_bot {

using std::println;

void Engine::new_game(const bool firstCall)
{
    searcher.context.clear_transposition_table();

    if (firstCall) {
        searcher.context.openingBook.book.add_from_pgn(
            get_opening_book_pgn_text());
    }
}

void Engine::go(uci::GoCommandOptions&& opts)
{
    searcher.start(std::move(opts));
}

<<<<<<< HEAD
void Engine::ponder_hit()
{
    searcher.context.pondering.store(false);
    searcher.context.abort();
}

=======
>>>>>>> 3630d648
// this function implements non-standard UCI commands that we support
void Engine::handle_custom_command(
    const string_view command, const string_view options)
{
    if (const auto it = std::ranges::find_if(
            customCommands,
            [command](const CustomCommand& cmd) { return cmd.name == command; });
        it != customCommands.end()) {
        it->action(options);
        return;
    }

    println(std::cerr, "Unknown UCI command: {}", command);
    println("Type 'help' for a list of supported commands");
}

void Engine::load_book_file(const string_view arguments)
{
    const auto [firstWord, rest] = chess::util::split_at_first_space(arguments);

    const path file { firstWord };

    const bool discardVariations = chess::util::trim(rest) == "novars";

    wait();

    try {
        searcher.context.openingBook.book.add_from_pgn(
            chess::util::load_file_as_string(file),
            not discardVariations);
    } catch (const std::exception& except) {
        println(std::cerr,
            "Error reading from opening book file at path: {}",
            file.string()); // NOLINT(build/include_what_you_use)

        println(std::cerr, "{}", except.what());
    }
}

namespace {
    using chess::moves::PerftResult;

    void perft_print_root_nodes(const PerftResult& result)
    {
        for (const auto [move, numChildren] : result.rootNodes) {
            println("{} {}",
                chess::notation::to_uci(move), numChildren);
        }
    }

    void perft_print_results(const PerftResult& result)
    {
        println("Nodes: {}", result.nodes);
        println("Captures: {}", result.captures);
        println("En passant captures: {}", result.enPassantCaptures);
        println("Castles: {}", result.castles);
        println("Promotions: {}", result.promotions);
        println("Checks: {}", result.checks);
        println("Checkmates: {}", result.checkmates);
        println("Stalemates: {}", result.stalemates);
    }
} // namespace

void Engine::run_perft(const string_view arguments) const
{
    const auto depth = chess::util::int_from_string(
        chess::util::trim(arguments),
        4uz);

    println("Running perft depth {}...", depth);

    const auto result = chess::moves::perft(
        depth, searcher.context.options.position);

    println();
    perft_print_root_nodes(result);
    println();
    perft_print_results(result);
}

void Engine::make_null_move()
{
    wait();

    searcher.context.options.position.make_null_move();
}

} // namespace ben_bot<|MERGE_RESOLUTION|>--- conflicted
+++ resolved
@@ -42,15 +42,11 @@
     searcher.start(std::move(opts));
 }
 
-<<<<<<< HEAD
 void Engine::ponder_hit()
 {
     searcher.context.pondering.store(false);
-    searcher.context.abort();
 }
 
-=======
->>>>>>> 3630d648
 // this function implements non-standard UCI commands that we support
 void Engine::handle_custom_command(
     const string_view command, const string_view options)
